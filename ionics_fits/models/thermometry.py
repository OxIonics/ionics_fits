import numpy as np
from typing import List, Tuple

from .polynomial import Line
from ..common import Model, ModelParameter, TX, TY
from ..normal import NormalFitter
from ..utils import scale_invariant, scale_x


class SidebandHeatingRate(Model):
    r"""Heating rate measured using sideband thermometry.

    This model calculates transition probabilities on the first red and blue motional
    sidebands of one or more ion(s) coupled to a single motional mode, whose mean
    occupancy is given by::

        n_bar(t) = n_bar_0 + n_bar_dot * t

    It assumes that:

    * the sidebands are both driven resonantly (zero detuning)
    * there are no state preparation or measurement errors
    * the ion(s) start out entirely in the ground spin state
    * dephasing of the motion and spin coherence is negligible

<<<<<<< HEAD
    For a single-ion the model's y-axis dimensions correspond to the red and blue
    sideband transition probabilities.

    For two ions they correspond to: ``(P_0_r, P_1_r, P_2_r, P_0_b, P_1_b, P_2_b)``
    where `P_n_{r, b}` is the probability of a ``n``\-ion spin flip on the red / blue
    sideband.
=======
    For two ions, the transition probabilities are ...TODO...
>>>>>>> d1a4c720
    """

    def __init__(
        self,
        num_ions: int = 1,
        invert_r: bool = False,
        invert_b: bool = False,
        n_max: int = 30,
    ):
        """
        :param num_ions: number of ions coupled to the motional mode
        :param n_max: maximum Fock state to include in the simulation
        :param invert_r: if ``True`` we calculate the probability of the ion(s) not
          undergoing a transition on the red sideband. This is useful when fitting
          datasets where the un-excited RSB starts with a population of ``1`` not ``0``.
        :param invert_b: if ``True`` we calculate the probability of the ion(s) not
          undergoing a transition on the blue sideband. This is useful when fitting
          datasets where the un-excited BSB starts with a population of ``1`` not ``0``.
        """
        self.num_ions = num_ions
        self.invert_r = invert_r
        self.invert_b = invert_b
        self.n_max = n_max

        if self.num_ions not in [1, 2]:
            raise ValueError(f"Only 1 or 2 ions are supported, not {num_ions}")

        super().__init__()

    def get_num_x_axes(self) -> int:
        return 1

    def get_num_y_axes(self) -> int:
        return 2

    def can_rescale(self) -> Tuple[List[bool], List[bool]]:
        return [True], [False, False]

    # pytype: disable=invalid-annotation
    def _func(
        self,
        x: TX,
        n_bar_0: ModelParameter(lower_bound=0, scale_func=scale_invariant),
        n_bar_dot: ModelParameter(lower_bound=0, scale_func=scale_x()),
        pulse_area: ModelParameter(
            lower_bound=0,
            scale_func=scale_invariant,
            fixed_to=np.pi,
        ),
    ) -> TY:
        r"""
        :param x: heating time
        :param n_bar_0: initial temperature of the motional mode
        :param n_bar_dot: heating rate (``quanta / s``\)
        :param pulse_area: pulse area for the red and blue sideband pulses (given by
          ``eta * Omega * t_pulse``\)
        :returns: array of model values
        """
        x = np.atleast_1d(np.squeeze(x))

        n_vec = np.arange(self.n_max + 1)
        n_bar_vec = n_bar_0 + x * n_bar_dot

        n_bar, n = np.meshgrid(n_bar_vec, n_vec, indexing="ij")

        p_thermal = np.power(n_bar / (1 + n_bar), n) / (1 + n_bar)

        omega_eff_r = np.sqrt(n_vec)
        omega_eff_b = np.sqrt(n_vec + 1)

        P_r = np.sum(0.5 * (1 - np.cos(pulse_area * omega_eff_r)) * p_thermal, axis=1)
        P_b = np.sum(0.5 * (1 - np.cos(pulse_area * omega_eff_b)) * p_thermal, axis=1)

        P_r = 1 - P_r if self.invert_r else P_r
        P_b = 1 - P_b if self.invert_b else P_b

        return np.vstack((P_r, P_b))

    # pytype: enable=invalid-annotation

    def estimate_parameters(self, x: TX, y: TY):
        P_r = y[0, :]
        P_b = y[1, :]

        P_r = 1 - P_r if self.invert_r else P_r
        P_b = 1 - P_b if self.invert_b else P_b

        R = np.divide(P_r, P_b, out=np.zeros_like(P_r), where=P_b < 1)
        n_bar = np.divide(R, (1 - R), out=np.empty(P_r.shape), where=R < 1)

        fit = NormalFitter(x=x, y=n_bar, model=Line())

        self.parameters["n_bar_dot"].heuristic = fit.values["a"]
        self.parameters["n_bar_0"].heuristic = fit.values["y0"]<|MERGE_RESOLUTION|>--- conflicted
+++ resolved
@@ -23,16 +23,12 @@
     * the ion(s) start out entirely in the ground spin state
     * dephasing of the motion and spin coherence is negligible
 
-<<<<<<< HEAD
     For a single-ion the model's y-axis dimensions correspond to the red and blue
     sideband transition probabilities.
 
     For two ions they correspond to: ``(P_0_r, P_1_r, P_2_r, P_0_b, P_1_b, P_2_b)``
     where `P_n_{r, b}` is the probability of a ``n``\-ion spin flip on the red / blue
     sideband.
-=======
-    For two ions, the transition probabilities are ...TODO...
->>>>>>> d1a4c720
     """
 
     def __init__(
