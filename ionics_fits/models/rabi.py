from typing import Dict, Tuple, TYPE_CHECKING

import numpy as np

from .sinc import Sinc2
from .sinusoid import Sinusoid
from .. import Model, ModelParameter, NormalFitter
from ..utils import Array


if TYPE_CHECKING:
    num_samples = float


class RabiFlop(Model):
    """
    Base class for damped Rabi flops

    This model calculates the measurement probability for damped Rabi flops on
    a system with states |g> and |e>, given by
        P = P_readout_g + (P_readout_e - P_readout_g) * P_e
    where P_e is the time-dependent population in the excited state, while
    P_readout_g and P_readout_e denote the individual readout levels.

    The model requires that the system starts out in either |g> or |e>,
    specified by passing :param:`start_excited` to :meth:`__init__`. The
    probability of transition from one state to the other may then be
    calculated as
        P_trans = 1 / 2 * omega^2 / W^2 * [1 - exp(-t / tau) * cos(W * t)]
    where
        - t is the duration of interaction between qubit and driving field
        - W = sqrt(omega^2 + delta^2)
        - delta is the detuning of the driving field from the resonance frequency
        - omega is the Rabi frequency
        - tau is the decay time constant

    This class does not support fitting directly, use one of the subclasses
    :class RabiFlopFreq: or :class RabiFlopTime: instead.

    Independent variables:
        - t_pulse: Duration of driving pulse including dead time. The true
            duration of interaction is calculated as t = max(0, t_pulse - t_dead).
        - w: Angular frequency of driving pulse. The detuning is calculated as
            delta = w - w_0.

    Model parameters:
        - P_readout_e: Readout level for state |e> (fixed to 1 by default)
        - P_readout_g: Readout level for state |g> (fixed to 0 by default)
        - omega: Rabi frequency
        - tau: Decay time constant (fixed to infinity by default)
        - t_dead: Dead time (fixed to 0 by default)
        - w_0: Offset of resonance from zero of angular frequency variable (fixed to 0 by default)

    Derived parameters:
        - t_pi: Pi-time, calculated as t_pi = pi / omega
        - t_pi_2: Pi/2-time, calculated as t_pi_2 = t_pi / 2

    All frequencies are in angular units.
    """

    def __init__(self, start_excited: bool):
        super().__init__()
        self.start_excited = start_excited

    # pytype: disable=invalid-annotation
    def _func(
        self,
        # Beware if you're sub-typing this!
        # This is not the standard type for `x`; we rely on the implementation of `func`
        # to change the type of `x` for us (see the RabiFlopFreq / RabiFlopTime
        # implementations)
        x: Tuple[
            Array[("num_samples",), np.float64], Array[("num_samples",), np.float64]
        ],
        P_readout_e: ModelParameter(
            lower_bound=0.0,
            upper_bound=1.0,
            fixed_to=0.9,
            scale_func=lambda x_scale, y_scale, _: y_scale,
        ),
        P_readout_g: ModelParameter(
            lower_bound=0.0,
            upper_bound=1.0,
            fixed_to=0.0,
            scale_func=lambda x_scale, y_scale, _: y_scale,
        ),
        omega: ModelParameter(lower_bound=0.0),
        tau: ModelParameter(lower_bound=0.0, fixed_to=np.inf),
        t_dead: ModelParameter(lower_bound=0.0, fixed_to=0.0),
        w_0: ModelParameter(fixed_to=0.0),
    ) -> Array[("num_samples",), np.float64]:
        """
        Return measurement probability.

        :param x: Tuple (t_pulse, w) of ndarrays containing pulse duration and
            angular frequency of driving field. They must have shapes such
            that they are broadcastable.
        """
        t = np.clip(x[0] - t_dead, a_min=0.0, a_max=None)
        delta = x[1] - w_0
        W = np.sqrt(omega**2 + delta**2)

        P_trans = (
            0.5
            * np.divide(omega**2, W**2, out=np.zeros_like(W), where=(W != 0.0))
            * (1 - np.exp(-t / tau) * np.cos(W * t))
        )
        P_e = 1 - P_trans if self.start_excited else P_trans

        return P_readout_g + (P_readout_e - P_readout_g) * P_e

    # pytype: enable=invalid-annotation

    @staticmethod
    def calculate_derived_params(
        x: Array[("num_samples",), np.float64],
        y: Array[("num_samples",), np.float64],
        fitted_params: Dict[str, float],
        fit_uncertainties: Dict[str, float],
    ) -> Tuple[Dict[str, float], Dict[str, float]]:
        """
        Returns dictionaries of values and uncertainties for the derived model
        parameters (parameters which are calculated from the fit results rather than
        being directly part of the fit) based on values of the fitted parameters and
        their uncertainties.

        :param x: x-axis data
        :param y: y-axis data
        :param: fitted_params: dictionary mapping model parameter names to their
            fitted values.
        :param fit_uncertainties: dictionary mapping model parameter names to
            their fit uncertainties.
        :returns: tuple of dictionaries mapping derived parameter names to their
            values and uncertainties.
        """
        omega = fitted_params["omega"]
        t_pi = np.pi / omega
        t_pi_2 = t_pi / 2

        omega_err = fit_uncertainties["omega"]
        t_dead_err = fit_uncertainties["t_dead"]

        derived_params = {}
        derived_params["t_pi"] = t_pi
        derived_params["t_pi_2"] = t_pi_2

        derived_uncertainties = {}
        derived_uncertainties["t_pi"] = np.sqrt(
            t_dead_err**2 + (omega_err * np.pi / (omega**2)) ** 2
        )
        derived_uncertainties["t_pi_2"] = np.sqrt(
            t_dead_err**2 + (omega_err * np.pi / 2 * (omega**2)) ** 2
        )

        return derived_params, derived_uncertainties


class RabiFlopFreq(RabiFlop):
    def __init__(self, start_excited: bool):
        super().__init__(start_excited)

        self.parameters["t_pulse"] = ModelParameter(lower_bound=0.0)

        self.parameters["t_pulse"].scale_func = lambda x_scale, y_scale, _: 1 / x_scale
        self.parameters["omega"].scale_func = lambda x_scale, y_scale, _: x_scale
        self.parameters["tau"].scale_func = lambda x_scale, y_scale, _: x_scale
        self.parameters["t_dead"].scale_func = lambda x_scale, y_scale, _: 1 / x_scale
        self.parameters["w_0"].scale_func = lambda x_scale, y_scale, _: x_scale

    def func(
        self, x: Array[("num_samples",), np.float64], param_values: Dict[str, float]
    ) -> Array[("num_samples",), np.float64]:
        """
        Return measurement probability as function of pulse frequency.

        :param x: Angular frequency
        """
        t_pulse = param_values.pop("t_pulse")
        return super()._func((t_pulse, x), **param_values)
        # pytype: disable=wrong-arg-types

    def estimate_parameters(
        self,
        x: Array[("num_samples",), np.float64],
        y: Array[("num_samples",), np.float64],
        model_parameters: Dict[str, ModelParameter],
    ):
        """Set heuristic values for model parameters.

        Typically called during `Fitter.fit`. This method may make use of information
        supplied by the user for some parameters (via the `fixed_to` or
        `user_estimate` attributes) to find initial guesses for other parameters.

        The datasets must be sorted in order of increasing x-axis values and must not
        contain any infinite or nan values. If all parameters of the model allow
        rescaling, then `x`, `y` and `model_parameters` will contain rescaled values.

        :param x: x-axis data, rescaled if allowed.
        :param y: y-axis data, rescaled if allowed.
        :param model_parameters: dictionary mapping model parameter names to their
            metadata, rescaled if allowed.
        """
<<<<<<< HEAD
        model_parameters["P_readout_e"].initialise(1.0)
        model_parameters["P_readout_g"].initialise(0.0)
        model_parameters["t_dead"].initialise(0.0)
        model_parameters["tau"].initialise(np.inf)
=======
        model_parameters["P1"].heuristic = 1 if y[0] > 0.5 else 0
        model_parameters["P_upper"].heuristic = 1
        model_parameters["P_lower"].heuristic = 0
        model_parameters["t_dead"].heuristic = 0
        model_parameters["tau"].heuristic = np.inf
>>>>>>> a492d387

        # There isn't a simple analytic form for the Fourier transform of a Rabi
        # flop in the general case. However in the low pulse area limit (and
        # ignoring decay etc) the Rabi flop function tends to the sinc^2 function:
        #   (omega * t / 2)^2 * sinc^2(delta * t / 2)
        # NB np.sinc(x) = np.sin(pi * x) / (pi * x)
        # This heuristic breaks down when: omega * t_pulse ~ pi
        model = Sinc2()
        model.parameters["y0"].fixed_to = 1.0
        fit = NormalFitter(x, y, model)

        a = np.abs(fit.values["a"])
<<<<<<< HEAD
        t_pulse = model_parameters["t_pulse"].initialise(2 * fit.values["w"])
        print(t_pulse)
        model_parameters["omega"].initialise(2 * np.sqrt(a) / t_pulse)
        model_parameters["w_0"].initialise(-fit.values["x0"])
=======
        t_pulse = model_parameters["t_pulse"].heuristic = fit.values["w"] * 2
        model_parameters["omega"].heuristic = 2 * np.sqrt(a) / t_pulse
        model_parameters["delta"].heuristic = -fit.values["x0"]
>>>>>>> a492d387


class RabiFlopTime(RabiFlop):
    def __init__(self, start_excited: bool):
        super().__init__(start_excited)

        self.parameters["w"] = ModelParameter()

        self.parameters["w"].scale_func = lambda x_scale, y_scale, _: 1 / x_scale
        self.parameters["omega"].scale_func = lambda x_scale, y_scale, _: 1 / x_scale
        self.parameters["tau"].scale_func = lambda x_scale, y_scale, _: 1 / x_scale
        self.parameters["t_dead"].scale_func = lambda x_scale, y_scale, _: x_scale
        self.parameters["w_0"].scale_func = lambda x_scale, y_scale, _: 1 / x_scale

    def func(
        self, x: Array[("num_samples",), np.float64], param_values: Dict[str, float]
    ) -> Array[("num_samples",), np.float64]:
        """
        Return measurement probability as function of pulse duration.

        :param x: Pulse duration
        """
        w = param_values.pop("w")
        return super()._func((x, w), **param_values)
        # pytype: disable=wrong-arg-types

    def estimate_parameters(
        self,
        x: Array[("num_samples",), np.float64],
        y: Array[("num_samples",), np.float64],
        model_parameters: Dict[str, ModelParameter],
    ):
        """Set heuristic values for model parameters.

        Typically called during `Fitter.fit`. This method may make use of information
        supplied by the user for some parameters (via the `fixed_to` or
        `user_estimate` attributes) to find initial guesses for other parameters.

        The datasets must be sorted in order of increasing x-axis values and must not
        contain any infinite or nan values. If all parameters of the model allow
        rescaling, then `x`, `y` and `model_parameters` will contain rescaled values.

        :param x: x-axis data, rescaled if allowed.
        :param y: y-axis data, rescaled if allowed.
        :param model_parameters: dictionary mapping model parameter names to their
            metadata, rescaled if allowed.
        """
<<<<<<< HEAD
        model_parameters["P_readout_e"].initialise(1.0)
        model_parameters["P_readout_g"].initialise(0.0)
        model_parameters["t_dead"].initialise(0.0)
        model_parameters["tau"].initialise(np.inf)
=======
        # Could back P1 out from the phase of the sinusoid, but keeping it simple
        # for now...
        P1 = model_parameters["P1"].heuristic = 1 if y[0] > 0.5 else 0
        model_parameters["P_upper"].heuristic = 1
        model_parameters["P_lower"].heuristic = 0
        model_parameters["t_dead"].heuristic = 0
        model_parameters["tau"].heuristic = np.inf
>>>>>>> a492d387

        model = Sinusoid()
        model.parameters["phi"].fixed_to = (
            np.pi / 2 if self.start_excited else 3 * np.pi / 2
        )
        fit = NormalFitter(x, y, model)

        W = fit.values["omega"]
        omega = np.sqrt(2 * fit.values["a"]) * W
        # Avoid divide by zero errors from numerical noise when delta ~= 0
        delta = 0.0 if omega >= W else np.sqrt(W**2 - omega**2)

<<<<<<< HEAD
        model_parameters["omega"].initialise(omega)
        model_parameters["w_0"].initialise(0.0)
        model_parameters["w"].initialise(delta)
=======
        model_parameters["omega"].heuristic = omega
        model_parameters["delta"].heuristic = delta
>>>>>>> a492d387
<|MERGE_RESOLUTION|>--- conflicted
+++ resolved
@@ -200,18 +200,10 @@
         :param model_parameters: dictionary mapping model parameter names to their
             metadata, rescaled if allowed.
         """
-<<<<<<< HEAD
-        model_parameters["P_readout_e"].initialise(1.0)
-        model_parameters["P_readout_g"].initialise(0.0)
-        model_parameters["t_dead"].initialise(0.0)
-        model_parameters["tau"].initialise(np.inf)
-=======
-        model_parameters["P1"].heuristic = 1 if y[0] > 0.5 else 0
-        model_parameters["P_upper"].heuristic = 1
-        model_parameters["P_lower"].heuristic = 0
-        model_parameters["t_dead"].heuristic = 0
+        model_parameters["P_readout_e"].heuristic = 1.0
+        model_parameters["P_readout_g"].heuristic = 0.0
+        model_parameters["t_dead"].heuristic = 0.0
         model_parameters["tau"].heuristic = np.inf
->>>>>>> a492d387
 
         # There isn't a simple analytic form for the Fourier transform of a Rabi
         # flop in the general case. However in the low pulse area limit (and
@@ -220,20 +212,18 @@
         # NB np.sinc(x) = np.sin(pi * x) / (pi * x)
         # This heuristic breaks down when: omega * t_pulse ~ pi
         model = Sinc2()
-        model.parameters["y0"].fixed_to = 1.0
+        model.parameters["y0"].fixed_to = (
+            model_parameters["P_readout_e"].get_initial_value()
+            if self.start_excited
+            else model_parameters["P_readout_g"].get_initial_value()
+        )
         fit = NormalFitter(x, y, model)
 
+        model_parameters["t_pulse"].heuristic = 2 * fit.values["w"]
+        t_pulse = model_parameters["t_pulse"].get_initial_value()
         a = np.abs(fit.values["a"])
-<<<<<<< HEAD
-        t_pulse = model_parameters["t_pulse"].initialise(2 * fit.values["w"])
-        print(t_pulse)
-        model_parameters["omega"].initialise(2 * np.sqrt(a) / t_pulse)
-        model_parameters["w_0"].initialise(-fit.values["x0"])
-=======
-        t_pulse = model_parameters["t_pulse"].heuristic = fit.values["w"] * 2
         model_parameters["omega"].heuristic = 2 * np.sqrt(a) / t_pulse
-        model_parameters["delta"].heuristic = -fit.values["x0"]
->>>>>>> a492d387
+        model_parameters["w_0"].heuristic = fit.values["x0"]
 
 
 class RabiFlopTime(RabiFlop):
@@ -281,20 +271,10 @@
         :param model_parameters: dictionary mapping model parameter names to their
             metadata, rescaled if allowed.
         """
-<<<<<<< HEAD
-        model_parameters["P_readout_e"].initialise(1.0)
-        model_parameters["P_readout_g"].initialise(0.0)
-        model_parameters["t_dead"].initialise(0.0)
-        model_parameters["tau"].initialise(np.inf)
-=======
-        # Could back P1 out from the phase of the sinusoid, but keeping it simple
-        # for now...
-        P1 = model_parameters["P1"].heuristic = 1 if y[0] > 0.5 else 0
-        model_parameters["P_upper"].heuristic = 1
-        model_parameters["P_lower"].heuristic = 0
-        model_parameters["t_dead"].heuristic = 0
+        model_parameters["P_readout_e"].heuristic = 1.0
+        model_parameters["P_readout_g"].heuristic = 0.0
+        model_parameters["t_dead"].heuristic = 0.0
         model_parameters["tau"].heuristic = np.inf
->>>>>>> a492d387
 
         model = Sinusoid()
         model.parameters["phi"].fixed_to = (
@@ -307,11 +287,6 @@
         # Avoid divide by zero errors from numerical noise when delta ~= 0
         delta = 0.0 if omega >= W else np.sqrt(W**2 - omega**2)
 
-<<<<<<< HEAD
-        model_parameters["omega"].initialise(omega)
-        model_parameters["w_0"].initialise(0.0)
-        model_parameters["w"].initialise(delta)
-=======
         model_parameters["omega"].heuristic = omega
-        model_parameters["delta"].heuristic = delta
->>>>>>> a492d387
+        model_parameters["w_0"].heuristic = 0.0
+        model_parameters["w"].heuristic = delta