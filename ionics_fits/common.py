--- conflicted
+++ resolved
@@ -378,11 +378,7 @@
         :param x: x-axis data
         :param y: y-axis data
         :param fitted_params: dictionary mapping model parameter names to their
-<<<<<<< HEAD
             fitted values.
-=======
-            fitted values
->>>>>>> 475c8c20
         :param fit_uncertainties: dictionary mapping model parameter names to
             their fit uncertainties.
         :returns: tuple of dictionaries mapping derived parameter names to their
